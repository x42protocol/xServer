name: Build

on: 
  workflow_dispatch:
  push:
    branches:
      - master

jobs:
  
  buildTestRelease:

    strategy:
      matrix:
        os: [ubuntu-latest]
        include:
          - os: ubuntu-latest
            extension: ".deb"
            bc_extension: ".tar.gz"
            runtime: "linux-amd64"
            platform: "linux"
            dotnet_runtime: "linux-x64"
            xs_package_runtime: "linux-x64"
        node_version: [16.x]
        dotnet_version: ['6.0.400']
      fail-fast: false

    runs-on: ${{ matrix.os }}
    
    env:
      XSERVER_PROJECT_NAME: 'xServer'
      XSERVER_SOLUTION_PATH: 'xServer.D.sln'
      XSERVER_PROJECT_PATH: 'xServer.D/xServerD.csproj'
      XSERVER_BUILD_CONFIGURATION: 'Release'
      UI_PATH: './xServer.UI/'
      XSERVER_PATH: './xServer.D/'
      ARCH: 'x64'

    steps:

    - uses: actions/checkout@v1
      name: Checkout

    - name: Setup Node.js (${{ matrix.node_version }})
      uses: actions/setup-node@v1
      with:
        node-version: ${{ matrix.node_version }}
    
    - name: Package NPM Variables
      run: |
        cd ${{ env.UI_PATH }}
        echo XSERVER_NAME=$(npm run name --silent) >> $GITHUB_ENV
        echo XSERVER_VERSION=$(npm run version --silent) >> $GITHUB_ENV
        echo BLOCKCORE_DAEMON_VERSION=$(npm run blockcore_version --silent) >> $GITHUB_ENV
      shell: bash
        
    - name: Release Variables
      run: |
        echo RELEASE_NAME=${{ env.XSERVER_NAME }}-v${{ env.XSERVER_VERSION }}-${{ matrix.runtime }}${{ matrix.extension }} >> $GITHUB_ENV
      shell: bash

    - name: Checkout
      uses: actions/checkout@v3
      
    - name: Set up QEMU
      uses: docker/setup-qemu-action@v2
    
    - name: Set up Docker Buildx
      uses: docker/setup-buildx-action@v2
      
    - name: Login to DockerHub
      uses: docker/login-action@v2
      with:
        username: ${{ secrets.DOCKERHUB_USERNAME }}
        password: ${{ secrets.DOCKERHUB_TOKEN }}
     
    - name: Build and push x42ServerUI
      uses: docker/build-push-action@v3
      with:
        context:  ${{ env.UI_PATH }}/.
        push: true
        tags: x42protocoldocker/x42serverui:latest,x42protocoldocker/x42serverui:v${{ env.XSERVER_VERSION }}
        
    - name: Build and push x42Server Daemon
      uses: docker/build-push-action@v3
      with:
        context: .
        file: ${{ env.XSERVER_PATH }}/Dockerfile
        push: true
<<<<<<< HEAD
        tags: x42protocoldocker/x42serverd:v${{ env.BLOCKCORE_DAEMON_VERSION }}
=======
        tags: x42protocoldocker/x42serverd:latest,x42protocoldocker/x42serverd:v${{ env.XSERVER_VERSION }}
>>>>>>> 65da6640
<|MERGE_RESOLUTION|>--- conflicted
+++ resolved
@@ -87,8 +87,4 @@
         context: .
         file: ${{ env.XSERVER_PATH }}/Dockerfile
         push: true
-<<<<<<< HEAD
-        tags: x42protocoldocker/x42serverd:v${{ env.BLOCKCORE_DAEMON_VERSION }}
-=======
         tags: x42protocoldocker/x42serverd:latest,x42protocoldocker/x42serverd:v${{ env.XSERVER_VERSION }}
->>>>>>> 65da6640
